--- conflicted
+++ resolved
@@ -4,13 +4,8 @@
   def project do
     [
       app: :rihanna,
-<<<<<<< HEAD
-      version: "1.3.5",
+      version: "2.0.0",
       elixir: "~> 1.6",
-=======
-      version: "2.0.0",
-      elixir: "~> 1.5",
->>>>>>> d76ec2f6
       start_permanent: Mix.env() == :prod,
       deps: deps(),
       dialyzer: [ignore_warnings: "dialyzer.ignore-warnings"],
